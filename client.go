package turnpike

import (
	"code.google.com/p/go.net/websocket"
	"encoding/json"
	"fmt"
	"io"
	"math/rand"
)

const (
	WAMP_SUBPROTOCOL_ID = "wamp"
)

var clientBacklog = 10

type Client struct {
	ws                  *websocket.Conn
	messages            chan string
	prefixes            PrefixMap
	SessionId           string
	ProtocolVersion     int
	ServerIdent         string
	sessionOpenCallback func(string)
}

func NewClient() *Client {
	return &Client{
		messages: make(chan string, clientBacklog),
		prefixes: make(PrefixMap),
	}
}

func (c *Client) Prefix(prefix, URI string) error {
	log.Trace("sending prefix")
	err := c.prefixes.RegisterPrefix(prefix, URI)
	if err != nil {
		return fmt.Errorf("turnpike: %s", err)
	}
	msg, err := CreatePrefix(prefix, URI)
	if err != nil {
		return fmt.Errorf("turnpike: %s", err)
	}
	c.messages <- string(msg)
	return nil
}

func (c *Client) Call(procURI string, args ...interface{}) error {
	log.Trace("sending call")
	msg, err := CreateCall(newId(16), procURI, args...)
	if err != nil {
		return fmt.Errorf("turnpike: %s", err)
	}
	c.messages <- string(msg)
	return nil
}

func (c *Client) Subscribe(topicURI string) error {
	log.Trace("sending subscribe")
	msg, err := CreateSubscribe(topicURI)
	if err != nil {
		return fmt.Errorf("turnpike: %s", err)
	}
	c.messages <- string(msg)
	return nil
}

func (c *Client) Unsubscribe(topicURI string) error {
	log.Trace("sending unsubscribe")
	msg, err := CreateUnsubscribe(topicURI)
	if err != nil {
		return fmt.Errorf("turnpike: %s", err)
	}
	c.messages <- string(msg)
	return nil
}

func (c *Client) Publish(topicURI string, event interface{}, opts ...interface{}) error {
	log.Trace("sending publish)")
	msg, err := CreatePublish(topicURI, event, opts...)
	if err != nil {
		return fmt.Errorf("turnpike: %s", err)
	}
	c.messages <- string(msg)
	return nil
}

func (c *Client) PublishExcludeMe(topicURI string, event interface{}) error {
	return c.Publish(topicURI, event, true)
}

func (c *Client) handleCallResult(msg CallResultMsg) {
	log.Trace("Handling call result message")
	// TODO:
}

func (c *Client) handleCallError(msg CallErrorMsg) {
	log.Trace("Handling call error message")
	// TODO:
}

func (c *Client) handleEvent(msg EventMsg) {
	log.Trace("Handling event message")
	// TODO:
}

func (c *Client) ReceiveWelcome() error {
	log.Trace("Receive welcome")
	var rec string
	err := websocket.Message.Receive(c.ws, &rec)
	if err != nil {
		return fmt.Errorf("Error receiving welcome message: %s", err)
	}
	if typ := ParseType(rec); typ != WELCOME {
		return fmt.Errorf("First message received was not welcome")
	}
	var msg WelcomeMsg
	err = json.Unmarshal([]byte(rec), &msg)
	if err != nil {
		return fmt.Errorf("Error unmarshalling welcome message: %s", err)
	}
	c.SessionId = msg.SessionId
	log.Debug("Session id: %s", c.SessionId)
	c.ProtocolVersion = msg.ProtocolVersion
	log.Debug("Protocol version: %d", c.ProtocolVersion)
	c.ServerIdent = msg.ServerIdent
	log.Debug("Server ident: %s", c.ServerIdent)

	if c.sessionOpenCallback != nil {
		c.sessionOpenCallback(c.SessionId)
	}

	return nil
}

func (c *Client) Listen() {
	for {
		var rec string
		err := websocket.Message.Receive(c.ws, &rec)
		if err != nil {
			if err != io.EOF {
				log.Error("Error receiving message, aborting connection: %s", err)
			}
			break
		}
		log.Trace("Message received: %s", rec)

		data := []byte(rec)

		switch typ := ParseType(rec); typ {
		case CALLRESULT:
			var msg CallResultMsg
			err := json.Unmarshal(data, &msg)
			if err != nil {
				log.Error("Error unmarshalling call result message: %s", err)
				continue
			}
			c.handleCallResult(msg)
		case CALLERROR:
			var msg CallErrorMsg
			err := json.Unmarshal(data, &msg)
			if err != nil {
				log.Error("Error unmarshalling call error message: %s", err)
				continue
			}
			c.handleCallError(msg)
		case EVENT:
			var msg EventMsg
			err := json.Unmarshal(data, &msg)
			if err != nil {
				log.Error("Error unmarshalling event message: %s", err)
				continue
			}
			c.handleEvent(msg)
		case PREFIX, CALL, SUBSCRIBE, UNSUBSCRIBE, PUBLISH:
			log.Error("Client -> server message received, ignored: %s", TypeString(typ))
		case WELCOME:
			log.Error("Received extraneous welcome message, ignored")
		default:
			log.Error("Invalid message format, message dropped: %s", data)
		}
	}
}

func (c *Client) Send() {
	for msg := range c.messages {
		log.Trace("Sending message: %s", msg)
		if err := websocket.Message.Send(c.ws, msg); err != nil {
			log.Error("Error sending message: %s", err)
		}
	}
}

func (c *Client) Connect(server, origin string) error {
	log.Trace("connect")
	var err error
	if c.ws, err = websocket.Dial(server, WAMP_SUBPROTOCOL_ID, origin); err != nil {
		return fmt.Errorf("Error connecting to websocket server: %s", err)
	}

	// Receive welcome message
	if err = c.ReceiveWelcome(); err != nil {
		return err
	}
	log.Info("Connected to server: %s", server)

	go c.Listen()
	go c.Send()

	return nil
}

<<<<<<< HEAD
// SetSessionOpenCallback adds a callback function that is run when a new session begins.
// The callback function must accept a string argument that is the session ID.
func (c *Client) SetSessionOpenCallback(f func(string)) {
	c.sessionOpenCallback = f
=======
// newId generates a random string of fixed size.
func newId(size int) string {
	const alpha = "ABCDEFGHJKLMNPQRSTUVWXYZabcdefghijkmnpqrstuvwxyz0123456789-_"
	buf := make([]byte, size)
	for i := 0; i < size; i++ {
		buf[i] = alpha[rand.Intn(len(alpha))]
	}
	return string(buf)
>>>>>>> 6cdc5a13
}<|MERGE_RESOLUTION|>--- conflicted
+++ resolved
@@ -210,12 +210,12 @@
 	return nil
 }
 
-<<<<<<< HEAD
 // SetSessionOpenCallback adds a callback function that is run when a new session begins.
 // The callback function must accept a string argument that is the session ID.
 func (c *Client) SetSessionOpenCallback(f func(string)) {
 	c.sessionOpenCallback = f
-=======
+}
+
 // newId generates a random string of fixed size.
 func newId(size int) string {
 	const alpha = "ABCDEFGHJKLMNPQRSTUVWXYZabcdefghijkmnpqrstuvwxyz0123456789-_"
@@ -224,5 +224,4 @@
 		buf[i] = alpha[rand.Intn(len(alpha))]
 	}
 	return string(buf)
->>>>>>> 6cdc5a13
 }