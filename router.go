package turnpike

import (
	"fmt"
	"time"
)

var defaultWelcomeDetails = map[string]interface{}{
	"roles": map[string]struct{}{
		"broker": {},
		"dealer": {},
	},
}

type realmExists string

func (e realmExists) Error() string {
	return "Realm exists: " + string(e)
}

type unexpectedMessage struct {
	rec MessageType
	exp MessageType
}

func (e unexpectedMessage) Error() string {
	return fmt.Sprintf("Unexpected message: %s; expected %s", e.rec, e.exp)
}

// A Router handles new Peers and routes requests to the requested Realm.
type Router interface {
	Accept(Peer) error
	Close() error
	RegisterRealm(URI, Realm) error
	GetLocalPeer(URI) (Peer, error)
	AddSessionOpenCallback(func(uint, string))
	AddSessionCloseCallback(func(uint, string))
}

// DefaultRouter is a very basic WAMP router.
type defaultRouter struct {
	Broker
	Dealer

	realms                map[URI]Realm
	clients               map[URI][]Session
	closing               bool
	lastId                int
	sessionOpenCallbacks  []func(uint, string)
	sessionCloseCallbacks []func(uint, string)
}

// NewDefaultRouter creates a very basic WAMP router.
func NewDefaultRouter() Router {
	return &defaultRouter{
		Broker:                NewDefaultBroker(),
		Dealer:                NewDefaultDealer(),
		realms:                make(map[URI]Realm),
		clients:               make(map[URI][]Session),
		sessionOpenCallbacks:  []func(uint, string){},
		sessionCloseCallbacks: []func(uint, string){},
	}
}

func (r *defaultRouter) AddSessionOpenCallback(fn func(uint, string)) {
	r.sessionOpenCallbacks = append(r.sessionOpenCallbacks, fn)
}

func (r *defaultRouter) AddSessionCloseCallback(fn func(uint, string)) {
	r.sessionCloseCallbacks = append(r.sessionCloseCallbacks, fn)
}

func (r *defaultRouter) Close() error {
	r.closing = true
	for _, clients := range r.clients {
		for _, client := range clients {
			client.kill <- WAMP_ERROR_SYSTEM_SHUTDOWN
		}
	}
	return nil
}

func (r *defaultRouter) RegisterRealm(uri URI, realm Realm) error {
	if _, ok := r.realms[uri]; ok {
		return realmExists(uri)
	}
	if realm.Broker == nil {
		realm.Broker = NewDefaultBroker()
	}
	if realm.Dealer == nil {
		realm.Dealer = NewDefaultDealer()
	}
	if realm.Authorizer == nil {
		realm.Authorizer = NewDefaultAuthorizer()
	}
	if realm.Interceptor == nil {
		realm.Interceptor = NewDefaultInterceptor()
	}
	r.realms[uri] = realm
	return nil
}

<<<<<<< HEAD
func (r *defaultRouter) handleSession(sess Session, realmURI URI) {
	defer func() {
		for _, callback := range r.sessionCloseCallbacks {
			go callback(uint(sess.Id), string(realmURI))
		}
		sess.Close()
	}()
=======
func (r *defaultRouter) handleSession(sess Session, realmURI URI, details map[string]interface{}) {
	defer sess.Close()
>>>>>>> a3b7bc69

	c := sess.Receive()
	// TODO: what happens if the realm is closed?
	realm := r.realms[realmURI]

	for {
		var msg Message
		var open bool
		select {
		case msg, open = <-c:
			if !open {
				log.Println("lost session:", sess.Id)
				return
			}
		case reason := <-sess.kill:
			sess.Send(&Goodbye{Reason: reason, Details: make(map[string]interface{})})
			log.Println("kill session:", sess.Id)
			// TODO: wait for client Goodbye?
			return
		}

		log.Printf("[%v] %s: %+v", sess.Id, msg.MessageType(), msg)
		if isAuthz, err := realm.Authorizer.IsAuthorized(msg, details); !isAuthz {
			if err != nil {
				log.Println(sess.Id, msg.MessageType(), err.Error())
			} else {
				log.Println(sess.Id, msg.MessageType(), WAMP_ERROR_AUTHORIZATION_FAILED)
			}
			sess.Send(&Error{
				Type:  msg.MessageType(),
				Error: WAMP_ERROR_AUTHORIZATION_FAILED,
			})
			continue
		}

		realm.Interceptor.Modify(&msg, details)

		switch msg := msg.(type) {
		case *Goodbye:
			sess.Send(&Goodbye{Reason: WAMP_ERROR_GOODBYE_AND_OUT, Details: make(map[string]interface{})})
			return

		// Broker messages
		case *Publish:
			realm.Broker.Publish(sess.Peer, msg)
		case *Subscribe:
			realm.Broker.Subscribe(sess.Peer, msg)
		case *Unsubscribe:
			realm.Broker.Unsubscribe(sess.Peer, msg)

		// Dealer messages
		case *Register:
			realm.Dealer.Register(sess.Peer, msg)
		case *Unregister:
			realm.Dealer.Unregister(sess.Peer, msg)
		case *Call:
			realm.Dealer.Call(sess.Peer, msg)
		case *Yield:
			realm.Dealer.Yield(sess.Peer, msg)

		// Error messages
		case *Error:
			// TODO:
			log.Println("TODO: handle error messages")

		default:
			log.Println("Unhandled message:", msg.MessageType())
		}
	}
}

func (r *defaultRouter) Accept(client Peer) error {
	if r.closing {
		client.Send(&Abort{Reason: WAMP_ERROR_SYSTEM_SHUTDOWN})
		client.Close()
		return fmt.Errorf("Router is closing, no new connections are allowed")
	}

	c := client.Receive()

	select {
	case <-time.After(5 * time.Second):
		client.Close()
		return fmt.Errorf("Timeout on receiving messages")
	case msg, open := <-c:
		if !open {
			client.Close()
			return fmt.Errorf("No messages received")
		}
		log.Printf("%s: %+v", msg.MessageType(), msg)
		if hello, ok := msg.(*Hello); !ok {
			if err := client.Send(&Abort{Reason: WAMP_ERROR_NOT_AUTHORIZED}); err != nil {
				return err
			}
			return client.Close()
		} else if realm, ok := r.realms[hello.Realm]; !ok {
			// TODO: handle invalid realm more gracefully
			if err := client.Send(&Abort{Reason: WAMP_ERROR_NO_SUCH_REALM}); err != nil {
				return err
			}
			return client.Close()
		} else if welcome, err := r.authenticate(client, realm, hello.Details); err != nil {
			abort := &Abort{
				Reason:  WAMP_ERROR_AUTHORIZATION_FAILED,
				Details: map[string]interface{}{"error": err.Error()},
			}
			if err := client.Send(abort); err != nil {
				return err
			}
			return client.Close()
		} else {
			id := NewID()
			welcome.Id = id

			if welcome.Details == nil {
				welcome.Details = make(map[string]interface{})
			}
			// add default details to welcome message
			for k, v := range defaultWelcomeDetails {
				// TODO: check if key already set
				welcome.Details[k] = v
			}
			if err := client.Send(welcome); err != nil {
				return err
			}
			log.Println("Established session:", id)

			sess := Session{Peer: client, Id: id, kill: make(chan URI, 1)}
			r.clients[hello.Realm] = append(r.clients[hello.Realm], sess)
			for _, callback := range r.sessionOpenCallbacks {
				go callback(uint(sess.Id), string(hello.Realm))
			}
			go r.handleSession(sess, hello.Realm, welcome.Details)
		}
	}

	return nil
}

// GetLocalPeer returns an internal peer connected to the specified realm.
// This is experimental, and allows creating WAMP routers with embedded clients.
// Currently, the error will always be nil; but this is subject to change.
func (r *defaultRouter) GetLocalPeer(realm URI) (Peer, error) {
	peerA, peerB := localPipe()
	sess := Session{Peer: peerA, Id: NewID(), kill: make(chan URI, 1)}
	log.Println("Established internal session:", sess.Id)
	r.clients[realm] = append(r.clients[realm], sess)
	go r.handleSession(sess, realm, make(map[string]interface{}))
	return peerB, nil
}

func (r *defaultRouter) getTestPeer() Peer {
	peerA, peerB := localPipe()
	go r.Accept(peerA)
	return peerB
}

func (r *defaultRouter) authenticate(client Peer, realm Realm, details map[string]interface{}) (*Welcome, error) {
	msg, err := realm.Authenticate(details)
	if err != nil {
		return nil, err
	}
	// we should never get anything besides WELCOME and CHALLENGE
	if msg.MessageType() == WELCOME {
		return msg.(*Welcome), nil
	} else {
		// Challenge response
		challenge := msg.(*Challenge)
		if err := client.Send(challenge); err != nil {
			return nil, err
		}

		c := client.Receive()
		select {
		case <-time.After(5 * time.Second):
			return nil, fmt.Errorf("Timeout on receiving messages")
		case msg, open := <-c:
			if !open {
				return nil, fmt.Errorf("No messages received")
			}
			log.Printf("%s: %+v", msg.MessageType(), msg)
			if authenticate, ok := msg.(*Authenticate); !ok {
				return nil, fmt.Errorf("unexpected %s message received", msg.MessageType())
			} else {
				return realm.CheckResponse(challenge, authenticate)
			}
		}
	}
}<|MERGE_RESOLUTION|>--- conflicted
+++ resolved
@@ -100,18 +100,13 @@
 	return nil
 }
 
-<<<<<<< HEAD
-func (r *defaultRouter) handleSession(sess Session, realmURI URI) {
+func (r *defaultRouter) handleSession(sess Session, realmURI URI, details map[string]interface{}) {
 	defer func() {
 		for _, callback := range r.sessionCloseCallbacks {
 			go callback(uint(sess.Id), string(realmURI))
 		}
 		sess.Close()
 	}()
-=======
-func (r *defaultRouter) handleSession(sess Session, realmURI URI, details map[string]interface{}) {
-	defer sess.Close()
->>>>>>> a3b7bc69
 
 	c := sess.Receive()
 	// TODO: what happens if the realm is closed?
